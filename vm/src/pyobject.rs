--- conflicted
+++ resolved
@@ -481,13 +481,7 @@
 
     pub fn new_scope(&self, parent: Option<PyObjectRef>) -> PyObjectRef {
         let locals = self.new_dict();
-<<<<<<< HEAD
         let scope = Scope { locals, parent };
-=======
-
-        let scope = Scope { locals, parent };
-
->>>>>>> a2627911
         PyObject {
             payload: PyObjectPayload::Scope { scope },
             typ: None,
